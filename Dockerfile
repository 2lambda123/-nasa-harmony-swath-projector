--- conflicted
+++ resolved
@@ -8,15 +8,11 @@
 WORKDIR "/home"
 RUN pip3 install -vvv requests==2.18.4 --user --trusted-host=pypi.python.org --trusted-host=pypi.org --trusted-host=files.pythonhosted.org boto3 \
     && apk add git \
-<<<<<<< HEAD
+    && EDL_PASSWORD=$(echo $EDL_PASSWORD | sed -e 's/@/%40/g') \
     && pip3 install "git+https://${EDL_USERNAME}:${EDL_PASSWORD}@git.earthdata.nasa.gov/scm/harmony/harmony-service-lib-py.git" \
     && apk add --no-cache --allow-untrusted --repository http://dl-3.alpinelinux.org/alpine/edge/testing hdf5-dev netcdf-dev \
     && apk add build-base python3-dev py-numpy-dev \
     && pip3 install netCDF4
-=======
-    && EDL_PASSWORD=$(echo $EDL_PASSWORD | sed -e 's/@/%40/g') \
-    && pip3 install "git+https://${EDL_USERNAME}:${EDL_PASSWORD}@git.earthdata.nasa.gov/scm/harmony/harmony-service-lib-py.git"
->>>>>>> 52a31861
 
 # Bundle app source
 COPY ./reproject reproject
